#!/bin/sh
set -e

usage() {
    echo "Usage:"
    echo "weave launch <ipaddr>/<subnet-cidr> [-password <password>] <peer_host> ..."
    echo "weave launch-dns <ipaddr>/<subnet-cidr>"
    echo "weave run    <ipaddr>/<subnet-cidr> <docker run args> ..."
    echo "weave attach <ipaddr>/<subnet-cidr> <container_id>"
    echo "weave detach <ipaddr>/<subnet-cidr> <container_id>"
    echo "weave expose <ipaddr>/<subnet-cidr>"
    echo "weave hide   <ipaddr>/<subnet-cidr>"
    echo "weave status"
    echo "weave version"
    echo "weave stop"
    echo "weave reset"
    exit 1
}

# utility function to check whether a command can be executed by the shell
# see http://stackoverflow.com/questions/592620/how-to-check-if-a-program-exists-from-a-bash-script
command_exists () {
    command -v $1 >/dev/null 2>&1
}

[ `id -u` = 0 ] || {
    echo "weave must be run as 'root'" >&2
    exit 1
}

[ $# -gt 0 ] || usage

IMAGE=zettio/weave
DNSIMAGE=zettio/weavedns
BRIDGE=weave
CONTAINER_IFNAME=ethwe
MTU=65535

COMMAND=$1

shift 1

check_command_and_run() {
    if command_exists $1
    then
        shift 1
        "$@"
    else
        echo "Cannot find $1; please install it. Continuing without it." >&2
    fi
}

run_iptables() {
    # -w is recent addition to iptables
    if [ -z "$CHECKED_IPTABLES_W" ] ; then
        if iptables -S -w >/dev/null 2>&1 ; then
            IPTABLES_W=-w
        fi
        CHECKED_IPTABLES_W=1
    fi

    iptables $IPTABLES_W "$@"
}

# Add a rule to iptables, if it doesn't exist already
add_iptables_rule() {
    IPTABLES_TABLE="$1"
    shift 1
    if ! run_iptables -t $IPTABLES_TABLE -C "$@" >/dev/null 2>&1
    then
        run_iptables -t $IPTABLES_TABLE -A "$@" >/dev/null
    fi
}

add_nat_rule() {
    add_iptables_rule nat "$@"
}

create_bridge() {
    [ ! -d /sys/class/net/$BRIDGE ] && {
        ip link add name $BRIDGE type bridge
        ip link set dev $BRIDGE address 7a:$(od -txC -An -N5 /dev/random | tr \  : | tail -c+2)
        # Attempting to set the bridge MTU to a high value directly
        # fails. Bridges take the lowest MTU of their interfaces. So
        # instead we create a temporary interface with the desired
        # MTU, attach that to the bridge, and then remove it again.
        ip link add name v${CONTAINER_IFNAME}du mtu $MTU type dummy
        ip link set dev v${CONTAINER_IFNAME}du master $BRIDGE
        ip link del dev v${CONTAINER_IFNAME}du
        # disable offloading
        check_command_and_run ethtool ethtool -K $BRIDGE tx off >/dev/null
        # Work around the situation where there are no rules allowing traffic
        # across our bridge. E.g. ufw
        add_iptables_rule filter FORWARD -i $BRIDGE -o $BRIDGE -j ACCEPT
    }
    ip link set dev $BRIDGE up
}

destroy_bridge() {
    if [ -d /sys/class/net/$BRIDGE ] ; then
        ip link del dev $BRIDGE
    fi
    run_iptables -t filter -D FORWARD -i $BRIDGE -o $BRIDGE -j ACCEPT 2>/dev/null || true
}

setup_masquerading() {
    run_iptables -t nat -N WEAVE >/dev/null 2>&1 || true
    add_nat_rule POSTROUTING -j WEAVE
    add_nat_rule WEAVE -o $BRIDGE ! -s $1 -j MASQUERADE
    add_nat_rule WEAVE -s $1 ! -o $BRIDGE -j MASQUERADE
}

stop_masquerading() {
    run_iptables -t nat -F WEAVE >/dev/null 2>&1 || true
    run_iptables -t nat -D POSTROUTING -j WEAVE >/dev/null 2>&1 || true
    run_iptables -t nat -X WEAVE >/dev/null 2>&1 || true
}

# the following borrows from https://github.com/jpetazzo/pipework
with_container_netns () {
    CONTAINER="$2"
    CONTAINER_PID=$(docker inspect --format='{{ .State.Pid }}' $CONTAINER)

    if [ "$CONTAINER_PID" = 0 ] ; then
        echo "Container $CONTAINER not running." >&2
        exit 1
    fi

    if [ "$CONTAINER_PID" = "<no value>" ] ; then
        echo "Container $CONTAINER unknown to Docker." >&2
        exit 1
    fi

    NETNS=$CONTAINER_PID
    [ ! -d /var/run/netns ] && mkdir -p /var/run/netns
    rm -f /var/run/netns/$NETNS
    ln -s /proc/$CONTAINER_PID/ns/net /var/run/netns/$NETNS

    LOCAL_IFNAME="v${CONTAINER_IFNAME}pl${CONTAINER_PID}"
    GUEST_IFNAME="v${CONTAINER_IFNAME}pg${CONTAINER_PID}"
    IP_TMPFILE=/tmp/weave_ip_output_$$
    rm -f $IP_TMPFILE

    # Run the wrapped command
    STATUS=0
    if ! "$@" >$IP_TMPFILE 2>&1 ; then
        STATUS=1
        if [ "$(docker inspect --format='{{ .State.Pid }}' $CONTAINER)" != "$CONTAINER_PID" ] ; then
            echo "Container $CONTAINER died" >&2
        else
            echo "Failure during network configuration for container $CONTAINER:" >&2
            cat $IP_TMPFILE >&2
        fi
    fi

    rm -f $IP_TMPFILE /var/run/netns/$NETNS
    return $STATUS
}

# Attach Container-ID $1 to the weave network at CIDR address $2,
# creating a virtual ethernet device if necessary.
# Also turn off tx offload on device $3 inside the namespace.
attach() {
    if ip link show $LOCAL_IFNAME >/dev/null 2>&1 ; then
        # veth name already exists, so assume we set it up already;
        # just add the IP address.
        if ip netns exec $NETNS ip addr show dev $CONTAINER_IFNAME | grep -F $2 >/dev/null ; then
            # address was there already
            return 0
        fi

        if ! ip netns exec $NETNS ip addr add $2 dev $CONTAINER_IFNAME ; then
            return 1
        fi

        return 0
    fi

    if ! ip link add name $LOCAL_IFNAME mtu $MTU type veth peer name $GUEST_IFNAME mtu $MTU ; then
        return 1
    fi

    if ! ip link set $LOCAL_IFNAME master $BRIDGE ||
        ! ip link set $LOCAL_IFNAME up ||
        ! ip link set $GUEST_IFNAME netns $NETNS ; then
        # failed before we assigned the veth to the container's
        # namespace - delete it
        ip link del $LOCAL_IFNAME type veth || true
        return 1
    fi

    if ! ip netns exec $NETNS ip link set $GUEST_IFNAME name $CONTAINER_IFNAME ||
        ! ip netns exec $NETNS ip addr add $2 dev $CONTAINER_IFNAME ||
        ! ip netns exec $NETNS ip link set $CONTAINER_IFNAME up ||
        ! check_command_and_run ethtool ip netns exec $NETNS ethtool -K $3 tx off >/dev/null ; then
        return 1
    fi

    if ip netns exec $NETNS ip route show | grep '^224\.0\.0\.0/4' >/dev/null ; then
        # There's a multicast route already present, leave it alone.
        return 0
    fi

    # Route multicast packets across the weave network.
    ip netns exec $NETNS ip route add 224.0.0.0/4 dev $CONTAINER_IFNAME
}

# Detach Container-ID $1 at CIDR address $2 from the weave network
# removing the virtual ethernet device if there are no more addresses
detach() {
    if ! ip netns exec $NETNS ip addr show dev $CONTAINER_IFNAME | grep -F $2 >/dev/null ; then
        # address is not there, leave the device alone
        return 0
    fi

    if ! ip netns exec $NETNS ip addr del $2 dev $CONTAINER_IFNAME ; then
        return 1
    fi

    if [ -n "$(ip netns exec $NETNS ip -f inet addr show dev ethwe)" ] ; then
        # other addresses are left, leave the device alone
        return 0
    fi

    # Deleting the interface will delete the multicast route we set up
    ip link del $LOCAL_IFNAME type veth
}

# Call url $3 on program $2 with http verb $1
rest_call() {
    http_verb="$1"
    if ! DOCKERIP=$(docker inspect --format='{{ .NetworkSettings.IPAddress }}' $2 2>/dev/null) ; then
        echo "$2 is not running." >&2
        exit 1
    fi
    if [ -z "$DOCKERIP" ] ; then
        echo "$2 is not running." >&2
        exit 1
    fi
    url="$3"
    shift 3
    if command_exists curl ; then
        curl -s -X $http_verb "$@" $DOCKERIP:$url
    else
        echo "Cannot find curl, which is required for this operation." >&2
        exit 1
    fi
}

# Perform operation $1 on container ID $2 to local DNS database at address $3 
# This function is only called where we know $2 is a valid container name
tell_dns() {
    # get the long form of the container ID
    CONTAINER=$(docker inspect --format '{{.Id}}' $2 2>/dev/null)
    # extract IP address and routing prefix from CIDR
    WEAVE_ADDR_IP=$(echo $3 | sed -e 's/\([^/]*\)\/\(.*\)/\1/')
    WEAVE_ADDR_PR=$(echo $3 | sed -e 's/\([^/]*\)\/\(.*\)/\2/')
    MORE_ARGS=$(docker inspect --format '--data-urlencode local_ip={{ .NetworkSettings.IPAddress }} --data-urlencode fqdn={{ .Config.Hostname }}.{{ .Config.Domainname }}' $CONTAINER 2>/dev/null) && true
    rest_call $1 weavedns 6785/name/$CONTAINER/$WEAVE_ADDR_IP --data-urlencode "routing_prefix=$WEAVE_ADDR_PR" $MORE_ARGS
}

# Check that a container named $1 with image $2 is not running
check_not_running() {
    case $(docker inspect --format '{{ .State.Running }} {{ .Config.Image }}' $1 2>/dev/null) in
        "true $2")
            echo "$1 is already running." >&2
            exit 1
            ;;
        "false $2")
            docker rm $1 >/dev/null
            ;;
        true*)
            echo "Found another running container named '$1'. Aborting." >&2
            exit 1
            ;;
        false*)
            echo "Found another container named '$1'. Aborting." >&2
            exit 1
            ;;
    esac
}

case "$COMMAND" in
    launch)
        [ $# -gt 0 ] || usage
        IPADDR=$1
        shift 1
        check_not_running weave $IMAGE
        create_bridge
        stop_masquerading
        setup_masquerading $IPADDR
        # We set the router name to the bridge mac since that is
        # stable across re-creations of the containers.
        #
        # TODO use the mac of one of the physical host interfaces
        # (eth0, wlan0, etc) so the name becomes stable across host
        # restarts.
        MACADDR=`cat /sys/class/net/$BRIDGE/address`
        # Set WEAVE_DOCKER_ARGS in the environment in order to supply
        # additional parameters, such as resource limits, to docker
        # when launching the weave container.
        CONTAINER=$(docker run --privileged -d --name=weave -p 6783:6783/tcp -p 6783:6783/udp $WEAVE_DOCKER_ARGS $IMAGE -name $MACADDR "$@" | tail -n 1)
        with_container_netns attach $CONTAINER $IPADDR eth0
        echo $CONTAINER
        ;;
    launch-dns)
        [ $# -gt 0 ] || usage
        IPADDR=$1
        shift 1
        check_not_running weavedns $DNSIMAGE
        create_bridge
        CONTAINER=$(docker run -d --name=weavedns -v /var/run/docker.sock:/var/run/docker.sock $DNSIMAGE "$@")
        with_container_netns attach $CONTAINER $IPADDR $CONTAINER_IFNAME
        echo $CONTAINER
        ;;
    status)
        rest_call GET weave 6784/status
        ;;
    version)
        # Try the running container first; if no luck try the image
        if ! DOCKERIMAGE=$(docker inspect --format='{{ .Image }}' weave 2>/dev/null) ; then
            if ! DOCKERIMAGE=$(docker inspect --format='{{ .Id }}' $IMAGE 2>/dev/null) ; then
                echo "Unable to find $IMAGE image." >&2
                exit 1
            fi
        fi
        docker images --no-trunc | grep $DOCKERIMAGE | grep -v latest | tr -s ' ' | cut -d ' ' -f 2
        ;;
    run)
        [ $# -gt 0 ] || usage
        IPADDR=$1
        shift 1
        create_bridge
<<<<<<< HEAD
        DNS_IP=$(docker inspect --format '{{ .NetworkSettings.IPAddress }}' weavedns)
        CONTAINER=$(docker run --dns $DNS_IP -d "$@")
        echo "docker run --dns $DNS_IP -d $@"
=======
        CONTAINER=$(docker run -d "$@" | tail -n 1)
>>>>>>> 9606628e
        with_container_netns attach $CONTAINER $IPADDR $CONTAINER_IFNAME
        tell_dns PUT $CONTAINER $IPADDR
        echo $CONTAINER
        ;;
    attach)
        [ $# -gt 1 ] || usage
        create_bridge
        with_container_netns attach $2 $1 $CONTAINER_IFNAME
        tell_dns PUT $2 $1
        ;;
    detach)
        [ $# -gt 1 ] || usage
        with_container_netns detach $2 $1
        tell_dns DELETE $2 $1
        ;;
    expose)
        [ $# -gt 0 ] || usage
        IPADDR=$1
        shift 1
        create_bridge
        if ! ip addr show dev $BRIDGE | grep -qF $IPADDR
        then
            ip addr add dev $BRIDGE $IPADDR
        fi
        ;;
    hide)
        [ $# -gt 0 ] || usage
        IPADDR=$1
        shift 1
        create_bridge
        if ip addr show dev $BRIDGE | grep -qF $IPADDR
        then
            ip addr del dev $BRIDGE $IPADDR
        fi
        ;;
    stop)
        if ! docker kill weave >/dev/null 2>&1 ; then
            echo "Weave is not running."
        fi
        docker rm -f weave >/dev/null 2>&1 || true
        docker rm -f weavedns >/dev/null 2>&1 || true
        check_command_and_run conntrack conntrack -D -p udp --dport 6783 >/dev/null 2>&1 || true
        stop_masquerading
        ;;
    reset)
        docker kill weave >/dev/null 2>&1 || true
        docker rm -f weave >/dev/null 2>&1 || true
        check_command_and_run conntrack conntrack -D -p udp --dport 6783 >/dev/null 2>&1 || true
        stop_masquerading
        destroy_bridge
        ;;
    *)
        echo "Unknown weave command '$COMMAND'" >&2
        usage
        ;;
esac<|MERGE_RESOLUTION|>--- conflicted
+++ resolved
@@ -331,13 +331,9 @@
         IPADDR=$1
         shift 1
         create_bridge
-<<<<<<< HEAD
         DNS_IP=$(docker inspect --format '{{ .NetworkSettings.IPAddress }}' weavedns)
-        CONTAINER=$(docker run --dns $DNS_IP -d "$@")
+        CONTAINER=$(docker run --dns $DNS_IP -d "$@" | tail -n 1)
         echo "docker run --dns $DNS_IP -d $@"
-=======
-        CONTAINER=$(docker run -d "$@" | tail -n 1)
->>>>>>> 9606628e
         with_container_netns attach $CONTAINER $IPADDR $CONTAINER_IFNAME
         tell_dns PUT $CONTAINER $IPADDR
         echo $CONTAINER
