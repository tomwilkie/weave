--- conflicted
+++ resolved
@@ -565,7 +565,6 @@
 	return 0
 }
 
-<<<<<<< HEAD
 func (alloc *Allocator) removePeer(uid uint64) error {
 	entry, ok := alloc.peerInfo[uid]
 	if !ok {
@@ -575,18 +574,6 @@
 	peerEntry, ok := entry.(*PeerSpaceSet)
 	if !ok {
 		return errors.New("Not a peer - is this localhost?")
-=======
-func (alloc *Allocator) lookForDead(now time.Time) {
-	limit := now.Add(-GossipDeadTimeout)
-	for _, entry := range alloc.peerInfo {
-		if peerEntry, ok := entry.(*PeerSpaceSet); ok &&
-			peerEntry.MaybeDead() && !peerEntry.IsTombstone() &&
-			peerEntry.lastSeen.Before(limit) {
-			peerEntry.MakeTombstone()
-			alloc.Debugln("Tombstoned", peerEntry)
-			alloc.gossip.GossipBroadcast(encode(peerEntry))
-		}
->>>>>>> 71308035
 	}
 
 	if !peerEntry.MaybeDead() {
