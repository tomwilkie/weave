---
title: How Weave works
layout: default
---

## How does it work?

A weave network consists of a number of 'peers' - weave routers
residing on different hosts. Each peer has a name, which tends to
remain the same over restarts, and a unique identifier (UID) which is
different each time it is run.  These are opaque identifiers as far as
the router is concerned, although the name defaults to a MAC address.

Weave routers establish TCP connections to each other, over which they
perform a protocol handshake and subsequently exchange topology
information (see below). These connections are encrypted if so
configured. Peers also establish UDP "connections", possibly
encrypted, which carry encapsulated network packets. These
"connections" are duplex and can traverse firewalls.

Weave creates a network bridge on the host. Each container is
connected to that bridge via a veth pair, the container side of which
is given the IP address & netmask supplied in 'weave run'. Also
connected to the bridge is the weave router container.

A weave router captures Ethernet packets from its bridge-connected
interface in promiscuous mode, using 'pcap'. This typically excludes
traffic between local containers, and between the host and local
containers, all of which is routed straight over the bridge by the
kernel. Captured packets are forwarded over UDP to weave router peers
running on other hosts. On receipt of such a packet, a router injects
the packet on its bridge interface using 'pcap' and/or forwards the
packet to peers.

Weave routers learn which peer host a particular MAC address resides
on. They combine this knowledge with topology information in order to
make routing decisions and thus avoid forwarding every packet to every
peer. The topology information captures which peers are connected to
which other peers; weave can route packets in partially connected
networks with changing topology.

For example, in this network, peer 1 is connected directly to 2 and 3,
but if 1 needs to send a packet to 4 or 5 it must first send it to
peer 3:
![diagram showing five peers in a weave network][diagram1]
Weave peers [communicate their own topology](#topology) with neighbours, who then
pass on changes to their neighbours, and so on, until the entire
network knows about any change.

[diagram1]: images/top-diag1.png "Diagram 1"

### <a name="encapsulation"></a>Encapsulation

When the weave router forwards packets, the encapsulation looks
something like this:

    +-----------------------------------+
    | Name of sending peer              |
    +-----------------------------------+
    | Frame 1: Name of capturing peer   |
    +-----------------------------------+
    | Frame 1: Name of destination peer |
    +-----------------------------------+
    | Frame 1: Captured payload length  |
    +-----------------------------------+
    | Frame 1: Captured payload         |
    +-----------------------------------+
    | Frame 2: Name of capturing peer   |
    +-----------------------------------+
    | Frame 2: Name of destination peer |
    +-----------------------------------+
    | Frame 2: Captured payload length  |
    +-----------------------------------+
    | Frame 2: Captured payload         |
    +-----------------------------------+
    |                ...                |
    +-----------------------------------+
    | Frame N: Name of capturing peer   |
    +-----------------------------------+
    | Frame N: Name of destination peer |
    +-----------------------------------+
    | Frame N: Captured payload length  |
    +-----------------------------------+
    | Frame N: Captured payload         |
    +-----------------------------------+

The name of the sending peer enables the receiving peer to identify
who sent this UDP packet. This is followed by the meta data and
payload for one or more captured frames. The router performs batching:
if it captures several frames very quickly that all need forwarding to
the same peer, it fits as many of them as possible into a single
UDP packet.

The meta data for each frame contains the names of the capturing and
destination peers. Since the name of the capturing peer name is
associated with the source MAC of the captured payload, it allows
receiving peers to build up their mappings of which client MAC
addresses are local to which peers. The destination peer name enables
the receiving peer to identify whether this frame is destined for
itself or whether it should be forwarded on to some other peer,
accommodating multi-hop routing. This works even when the receiving
intermediate peer has no knowledge of the destination MAC: only the
original capturing peer needs to determine the destination peer from
the MAC. This way weave peers never need to exchange the MAC addresses
of clients and need not take any special action for ARP traffic and
MAC discovery.

### <a name="topology"></a>Topology Communication

Topology is communicated over the TCP links between peers, using a
Gossip mechanism.  Topology messages are sent every time a connection
is added or deleted, and also periodically on a timer in case someone
has missed an update.

<<<<<<< HEAD
Upon receiving an update, the
receiver merges it with its own topology model. If the payload is a
=======
##### FetchAll
This carries no payload. The receiver responds with the entire
topology model as the receiver has it. FetchAll is sent:

 * when an update is received that references a peer that the receiver does not know
 * periodically, on a timer, in case any updates have been missed

##### Update
This carries a topology payload. This is sent:

  * upon receipt of a FetchAll message, as above,
  * when a connection is established - the update contains the two peers
that have just connected
  * when a connection is deleted - the update contains just the peer
that lost the connection

The receiver merges it with its own topology model. If the payload is a
>>>>>>> ebe48f5e
subset of the receiver's topology, no further action is
taken. Otherwise, the receiver sends out to all its connections an
"improved" update:

 - elements which the original payload added to the
   receiver are included
 - elements which the original payload updated in the
   receiver are included
 - elements which are equal between the receiver and
   the payload are not included
 - elements where the payload was older than the
   receiver's version are updated

<<<<<<< HEAD
If the update mentions a peer that the receiver has does not know,
then the entire update is ignored.
=======
If the update mentions a peer that the receiver does not know,
then the entire update is rejected and the receiver sends a
FetchAll message back to the sender.
>>>>>>> ebe48f5e

#### Message details
Every gossip message is structured as follows:

    +-----------------------------------+
    | 1-byte message type - Gossip      |
    +-----------------------------------+
    | 4-byte Gossip channel - Topology  |
    +-----------------------------------+
    | Peer Name of source               |
    +-----------------------------------+
    | Gossip payload (topology update)  |
    +-----------------------------------+

The topology update payload is laid out like this:

    +-----------------------------------+
    | Peer 1: Name                      |
    +-----------------------------------+
    | Peer 1: UID                       |
    +-----------------------------------+
    | Peer 1: Version number            |
    +-----------------------------------+
    | Peer 1: List of connections       |
    +-----------------------------------+
    |                ...                |
    +-----------------------------------+
    | Peer N: Name                      |
    +-----------------------------------+
    | Peer N: UID                       |
    +-----------------------------------+
    | Peer N: Version number            |
    +-----------------------------------+
    | Peer N: List of connections       |
    +-----------------------------------+

Each List of connections is encapsulated as a byte buffer, within
which the structure is:

    +-----------------------------------+
    | Connection 1: Remote Peer Name    |
    +-----------------------------------+
    | Connection 1: Remote IP address   |
    +-----------------------------------+
    | Connection 2: Remote Peer Name    |
    +-----------------------------------+
    | Connection 2: Remote IP address   |
    +-----------------------------------+
    |                ...                |
    +-----------------------------------+
    | Connection N: Remote Peer Name    |
    +-----------------------------------+
    | Connection N: Remote IP address   |
    +-----------------------------------+

#### Removal of peers
If a peer, after receiving a topology update, sees that another peer
no longer has any connections within the network, it drops all
knowledge of that second peer.


#### Out-of-date topology
<<<<<<< HEAD
The peer-to-peer gossiping of updates is not instantaneous, so it is
=======
The peer-to-peer passing of updates is not instantaneous, so it is
>>>>>>> ebe48f5e
very possible for a node elsewhere in the network to have an
out-of-date view.

If the destination peer for a packet is still reachable, then
out-of-date topology can result in it taking a less efficient route.

If the out-of-date topology makes it look as if the destination peer
is not reachable, then the packet is dropped.  For most protocols
(e.g. TCP), the transmission will be retried a short time later, by
which time the topology should have updated.

### <a name="crypto"></a>Crypto

Weave can be configured to encrypt both the data passing over the TCP
connections and the payloads of UDP packets sent between peers. This
is accomplished using the [NaCl](http://nacl.cr.yp.to/) crypto
libraries, employing Curve25519, XSalsa20 and Poly1305 to encrypt and
authenticate messages. Weave protects against injection and replay
attacks for traffic forwarded between peers.

NaCl was selected because of its good reputation both in terms of
selection and implementation of ciphers, but equally importantly, its
clear APIs, good documentation and high-quality
[go implementation](https://godoc.org/golang.org/x/crypto/nacl). It is
quite difficult to use NaCl incorrectly. Contrast this with libraries
such as OpenSSL where the library and its APIs are vast in size,
poorly documented, and easily used wrongly.

#### Establishing the Ephemeral Session Key

For every connection between peers, a fresh public/private key pair is
created at both ends, using NaCl's `GenerateKey` function. The public
key portion is sent to the other end as part of the initial handshake
performed over TCP. Peers that were started with a password do not
continue with connection establishment unless they receive a public
key from the remote peer. Thus either all peers in a weave network
must be supplied with a password, or none.

When a peer has received a public key from the remote peer, it uses
this to form the ephemeral session key for this connection. The public
key from the remote peer is combined with the private key for the
local peer in the usual Diffie-Hellman way, resulting in both peers
arriving at the same shared key. To this is appended the supplied
password, and the result is hashed through SHA256, to form the final
ephemeral session key. Thus the supplied password is never exchanged
directly, and is thoroughly mixed into the shared secret. The shared
key formed by Diffie-Hellman is 256 bits long, appending the password
to this obviously makes it longer by an unknown amount, and the use of
SHA256 reduces this back to 256 bits, to form the final ephemeral
session key. This late combination with the password eliminates "Man
In The Middle" attacks: sniffing the public key exchange between the
two peers and faking their responses will not grant an attacker
knowledge of the password, and so an attacker would not be able to
form valid ephemeral session keys.

The same ephemeral session key is used for both TCP and UDP traffic
between two peers.

#### TCP

TCP connection are only used to exchange topology information between
peers, via a message-based protocol. The router generates a fresh
192-bit random nonce for every message to be sent, and prepends the
nonce to the encrypted message, as is normal in NaCl, so that the
receiver knows the nonce. Encryption of each message is carried out
using NaCl's `secretbox.Seal` function using the ephemeral session
key. Each TCP connection has a monotonically incrementing message
counter, the current value of which is included in the encrypted part
of the message. Given the assumption that TCP is reliable and ordered,
a message received via TCP is only acted upon if the message counter
in the received message is the expected message counter. This prevents
replay attacks on the TCP connection.

As TCP connections do not carry captured traffic, minimising message
size or latency is not a major concern, so the potentially substantial
increase in length of messages by prepending the full nonce, or the
cost of generating a fresh random nonce for each message is not
considered likely to cause problems. The random nonces are created by
the go `crypto/rand` package, which implements a cryptographically
secure pseudorandom number generator.

#### UDP

UDP connections carry captured traffic between peers. For a UDP packet
sent between peers that are using crypto, the encapsulation looks as
follows:

    +-----------------------------------+
    | Name of sending peer              |
    +-----------------------------------+
    | Nonce offset and flags            |
    +-----------------------------------+
    | NaCl SecretBox overheads          |
    +-----------------------------------+ -+
    | Frame 1: Name of capturing peer   |  |
    +-----------------------------------+  | This section is encrypted
    | Frame 1: Name of destination peer |  | using the ephemeral session
    +-----------------------------------+  | key between the weave peers
    | Frame 1: Captured payload length  |  | sending and receiving this
    +-----------------------------------+  | packet.
    | Frame 1: Captured payload         |  |
    +-----------------------------------+  |
    | Frame 2: Name of capturing peer   |  |
    +-----------------------------------+  |
    | Frame 2: Name of destination peer |  |
    +-----------------------------------+  |
    | Frame 2: Captured payload length  |  |
    +-----------------------------------+  |
    | Frame 2: Captured payload         |  |
    +-----------------------------------+  |
    |                ...                |  |
    +-----------------------------------+  |
    | Frame N: Name of capturing peer   |  |
    +-----------------------------------+  |
    | Frame N: Name of destination peer |  |
    +-----------------------------------+  |
    | Frame N: Captured payload length  |  |
    +-----------------------------------+  |
    | Frame N: Captured payload         |  |
    +-----------------------------------+ -+

This is very similar to the [non-crypto encapsulation](#encapsulation).

All of the frames are encrypted with the same ephemeral session key
and all must be decrypted by the receiving peer. Frames which are to
be forwarded on to some further peer will be re-encrypted with the
relevant ephemeral session keys for the onward connections. Thus all
traffic is fully decrypted on every peer it passes through.
Encryption is again done with the NaCl `secretbox.Seal` function.

The name of the sending peer enables the receiver to identify the peer
who sent this UDP packet, and in turn to determine which ephemeral
session key was used and which nonce, and perform decryption. To avoid
sending a fresh 192-bit nonce with every UDP packet, which would pose
an unacceptable overhead, each UDP packet only carries the lowest 15
bits of the nonce, which is treated as an offset from the "established
nonce". The lifecycle of a nonce for UDP is:

1. A fresh nonce is generated and the most significant 177 bits are
sent to the receiving peer over the TCP connection. These upper most
177 bits are used for the next 2^15 (32768) UDP messages. This is the
"established nonce".

2. Each UDP message carries the lowest 15 bits as a unique counter. Thus
the lowest 15 bits are combined with (appended to) the uppermost 177
bits to form the unique nonce for that message.

3. Once the sending side has sent the 16384'th message on the current
nonce (50% of the way through the available range), it generates a new
nonce (upper 177 bits only) and sends that over the TCP connection,
thus hopefully ensuring it arrives and is ready before it is
needed. The sending side will switch to using the new nonce once the
full 32768 messages of the current nonce have been used. At this
point, the sending side resets the offset to 0.

4. The receiving side must deal with the fact that UDP is unreliable
and unordered. The receiving side keeps track of the highest offset
seen for each established nonce. The condition to switching to the new
nonce it has received via the TCP connection is: the highest offset
seen for the current nonce must be above 24576 (75% of the available
range) _and_ the current message just received must have an offset
less than 8192 (25% of the available range) _and_ the new offset must
be less than 8192 messages *ahead* of the highest seen offset so far
(assuming modulo 32768). If these conditions are met, the highest
offset is set to the offset of the current message and the new nonce
is used. If those conditions are not met, the receiving side continues
with the current nonce (according to the rules below), updating the
highest offset seen as appropriate. Thus in order for the nonce to not
be updated correctly would require a loss of at least 8192 messages.

5. When the receiving side switches to the new nonce, it does not
discard the old nonce. If the highest offset seen is below 8192 (25% of
the range) _and_ the current message offset is above 24576 (75% of the
range), _and_ the current message offset is less than 8192 behind the
highest seen nonce (assuming modulo 32768), then the current message is
decoded with the old nonce.

6. In the remaining cases, the current message is only decoded if its
offset is within 8192 either side of the highest seen offset.

7. To avoid replay attacks, the receiving side keeps a set of which
offsets have been used with the current and previous nonce. If the
offset doesn't exist in the set, and the message can be correctly
decoded, the offset is added to the relevant set (thus we avoid
poisoning attacks). If the offset already exists in the set, or the
message cannot be correctly decoded, the message is not processed
further.

### Further reading
More details on the inner workings of weave can be found in the
[architecture documentation](https://github.com/zettio/weave/blob/master/docs/architecture.txt).<|MERGE_RESOLUTION|>--- conflicted
+++ resolved
@@ -112,28 +112,8 @@
 is added or deleted, and also periodically on a timer in case someone
 has missed an update.
 
-<<<<<<< HEAD
 Upon receiving an update, the
 receiver merges it with its own topology model. If the payload is a
-=======
-##### FetchAll
-This carries no payload. The receiver responds with the entire
-topology model as the receiver has it. FetchAll is sent:
-
- * when an update is received that references a peer that the receiver does not know
- * periodically, on a timer, in case any updates have been missed
-
-##### Update
-This carries a topology payload. This is sent:
-
-  * upon receipt of a FetchAll message, as above,
-  * when a connection is established - the update contains the two peers
-that have just connected
-  * when a connection is deleted - the update contains just the peer
-that lost the connection
-
-The receiver merges it with its own topology model. If the payload is a
->>>>>>> ebe48f5e
 subset of the receiver's topology, no further action is
 taken. Otherwise, the receiver sends out to all its connections an
 "improved" update:
@@ -147,14 +127,8 @@
  - elements where the payload was older than the
    receiver's version are updated
 
-<<<<<<< HEAD
 If the update mentions a peer that the receiver has does not know,
 then the entire update is ignored.
-=======
-If the update mentions a peer that the receiver does not know,
-then the entire update is rejected and the receiver sends a
-FetchAll message back to the sender.
->>>>>>> ebe48f5e
 
 #### Message details
 Every gossip message is structured as follows:
@@ -217,11 +191,7 @@
 
 
 #### Out-of-date topology
-<<<<<<< HEAD
 The peer-to-peer gossiping of updates is not instantaneous, so it is
-=======
-The peer-to-peer passing of updates is not instantaneous, so it is
->>>>>>> ebe48f5e
 very possible for a node elsewhere in the network to have an
 out-of-date view.
 
