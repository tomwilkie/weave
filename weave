--- conflicted
+++ resolved
@@ -436,43 +436,6 @@
             CONTAINER_IPS=$(echo "$CONTAINER_ADDRS" | grep -o 'inet .*' | sed -e 's/inet \([^/]*\)\/\(.*\)/\1/')
             for IP in $CONTAINER_IPS; do
                 http_call_ip $DNS_IP $DNS_HTTP_PORT PUT /name/$CONTAINER/$IP $MORE_ARGS
-            done
-        fi
-    done
-}
-
-# Perform operation $1 on container ID $2 to local IPAM database at address $3
-tell_ipam() {
-    # get the long form of the container ID
-    CONTAINER=$(docker inspect --format='{{.Id}}' $2 2>/dev/null)
-    # extract IP address from CIDR
-    WEAVE_ADDR_IP=$(echo $3 | sed -e 's/\([^/]*\)\/.*/\1/')
-    http_call $CONTAINER_NAME $HTTP_PORT $1 /ip/$CONTAINER/$WEAVE_ADDR_IP
-}
-
-# Tell the newly-started weave IP allocator about existing weave IPs
-populate_ipam() {
-    WEAVE_IP=$(docker inspect --format='{{.NetworkSettings.IPAddress}}' $CONTAINER_NAME)
-    WAIT_TIME=1
-    while ! http_call_ip $WEAVE_IP $HTTP_PORT GET /status >/dev/null && [ $WAIT_TIME -lt 4 ]; do
-        status=$(docker inspect --format='{{.State.Running}}' $CONTAINER_NAME 2>/dev/null)
-        if [ ! "$status" = "true" ]; then
-            echo "weave container died" >&2
-            return 1
-        fi
-        sleep $WAIT_TIME
-        WAIT_TIME=$((WAIT_TIME+1))
-    done
-    if [ $WAIT_TIME = 4 ]; then
-        echo "Timed out waiting for weave container to start." >&2
-        echo "If running, it will not be pre-populated." >&2
-    fi
-
-    for CONTAINER in $(docker ps -q --no-trunc); do
-        if CONTAINER_ADDRS=$(with_container_netns $CONTAINER container_weave_addrs 2>&1) ; then
-            CONTAINER_IPS=$(echo "$CONTAINER_ADDRS" | grep -o 'inet .*' | sed -e 's/inet \([^/]*\)\/\(.*\)/\1/')
-            for IP in $CONTAINER_IPS; do
-                http_call_ip $WEAVE_IP $HTTP_PORT PUT /ip/$CONTAINER/$IP
             done
         fi
     done
@@ -613,7 +576,6 @@
             -p $PORT:$PORT/tcp -p $PORT:$PORT/udp -e WEAVE_PASSWORD -v /var/run/docker.sock:/var/run/docker.sock \
             $WEAVE_DOCKER_ARGS $IMAGE -iface $CONTAINER_IFNAME -name $MACADDR -nickname "$NICKNAME" "$@")
         with_container_netns $CONTAINER launch >/dev/null
-        populate_ipam
         echo $CONTAINER
         ;;
     launch-dns)
@@ -674,33 +636,21 @@
             DNS_ARGS=$(exec_remote dns-args "$@")
             [ "$1" = "--with-dns" ] && shift 1
         fi
-<<<<<<< HEAD
         if is_cidr "$1" ; then
             CIDR=$1
             shift 1
         fi
-        create_bridge
         CONTAINER=$(docker run $DNS_ARG $DNS_SEARCH_ARG -d "$@")
-        if [ -z "$CIDR" ] ; then
-            CIDR="$(http_call $CONTAINER_NAME $HTTP_PORT GET /ip/$CONTAINER)"
-        else
-            tell_ipam PUT $CONTAINER $CIDR
-        fi
-        with_container_netns $CONTAINER attach $CIDR >/dev/null
-        tell_dns PUT $CONTAINER $CIDR
-=======
-        CIDR=$1
-        shift 1
-        validate_cidr $CIDR
-        CONTAINER=$(docker run $DNS_ARGS -d "$@")
         if [ "$LOCAL" = "--local" ]; then
             create_bridge
+            if [ -z "$CIDR" ] ; then
+                CIDR="$(http_call $CONTAINER_NAME $HTTP_PORT GET /ip/$CONTAINER)"
+            fi
             with_container_netns $CONTAINER attach $CIDR >/dev/null
             tell_dns PUT $CONTAINER $CIDR
         else
             exec_remote attach $CIDR $CONTAINER
         fi
->>>>>>> 066d8001
         echo $CONTAINER
         ;;
     dns-args)
@@ -723,9 +673,8 @@
         if is_cidr "$1" ; then
             CIDR=$1
             shift 1
-            tell_ipam PUT $1 $CIDR
         else
-            CIDR="$(http_call $CONTAINER_NAME $HTTP_PORT GET /ip/$CONTAINER)"
+            CIDR="$(http_call $CONTAINER_NAME $HTTP_PORT GET /ip/$1)"
         fi
         with_container_netns $1 attach $CIDR >/dev/null
         tell_dns PUT $1 $CIDR
