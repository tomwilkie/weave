package router

import (
	"math"
	"time"
)

const (
	Protocol           = "weave"
	ProtocolVersion    = 9
	EthernetOverhead   = 14
	UDPOverhead        = 28 // 20 bytes for IPv4, 8 bytes for UDP
	Port               = 6783
	HttpPort           = Port + 1
	DefaultPMTU        = 65535
	MaxUDPPacketSize   = 65536
	ChannelSize        = 16
	UDPNonceSendAt     = 8192
	FragTestSize       = 60001
	PMTUDiscoverySize  = 60000
	FastHeartbeat      = 500 * time.Millisecond
	SlowHeartbeat      = 10 * time.Second
	FragTestInterval   = 5 * time.Minute
	ReadTimeout        = 1 * time.Minute
	PMTUVerifyAttempts = 8
	PMTUVerifyTimeout  = 10 * time.Millisecond // gets doubled with every attempt
	MaxDuration        = time.Duration(math.MaxInt64)
	GossipInterval     = 3 * time.Second
<<<<<<< HEAD
	GossipReqTimeout   = 1 * time.Second
	GossipWaitForLead  = 10 * time.Second
	GossipDeadTimeout  = 10 * time.Second
)

const (
	ProtocolConnectionEstablished  = iota
	ProtocolFragmentationReceived  = iota
	ProtocolStartFragmentationTest = iota
	ProtocolNonce                  = iota
	ProtocolPMTUVerified           = iota
=======
	TopologyGossipCh   = "topology"
)

const (
	ProtocolConnectionEstablished = iota
	ProtocolFragmentationReceived
	ProtocolStartFragmentationTest
	ProtocolNonce
	ProtocolPMTUVerified
>>>>>>> fa69c210
	ProtocolGossip
	ProtocolGossipUnicast
	ProtocolGossipBroadcast
)

var (
	FragTest                           = make([]byte, FragTestSize)
	PMTUDiscovery                      = make([]byte, PMTUDiscoverySize)
	ProtocolConnectionEstablishedByte  = []byte{ProtocolConnectionEstablished}
	ProtocolFragmentationReceivedByte  = []byte{ProtocolFragmentationReceived}
	ProtocolStartFragmentationTestByte = []byte{ProtocolStartFragmentationTest}
	ProtocolNonceByte                  = []byte{ProtocolNonce}
	ProtocolPMTUVerifiedByte           = []byte{ProtocolPMTUVerified}
)<|MERGE_RESOLUTION|>--- conflicted
+++ resolved
@@ -26,20 +26,10 @@
 	PMTUVerifyTimeout  = 10 * time.Millisecond // gets doubled with every attempt
 	MaxDuration        = time.Duration(math.MaxInt64)
 	GossipInterval     = 3 * time.Second
-<<<<<<< HEAD
+	TopologyGossipCh   = "topology"
 	GossipReqTimeout   = 1 * time.Second
 	GossipWaitForLead  = 10 * time.Second
 	GossipDeadTimeout  = 10 * time.Second
-)
-
-const (
-	ProtocolConnectionEstablished  = iota
-	ProtocolFragmentationReceived  = iota
-	ProtocolStartFragmentationTest = iota
-	ProtocolNonce                  = iota
-	ProtocolPMTUVerified           = iota
-=======
-	TopologyGossipCh   = "topology"
 )
 
 const (
@@ -48,7 +38,6 @@
 	ProtocolStartFragmentationTest
 	ProtocolNonce
 	ProtocolPMTUVerified
->>>>>>> fa69c210
 	ProtocolGossip
 	ProtocolGossipUnicast
 	ProtocolGossipBroadcast
