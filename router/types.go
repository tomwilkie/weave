package router

import (
	"bytes"
	"code.google.com/p/go-bit/bit"
	"code.google.com/p/gopacket"
	"code.google.com/p/gopacket/layers"
	"encoding/gob"
	"net"
	"sync"
	"time"
)

type Router struct {
	Iface           *net.Interface
	Ourself         *LocalPeer
	Macs            *MacCache
	Peers           *Peers
	Routes          *Routes
	GossipChannels  map[uint32]*GossipChannel
	ConnectionMaker *ConnectionMaker
	UDPListener     *net.UDPConn
	Password        *[]byte
	ConnLimit       int
	BufSz           int
	LogFrame        func(string, []byte, *layers.Ethernet)
}

type Connection interface {
	Local() *Peer
	Remote() *Peer
	RemoteTCPAddr() string
	Established() bool
	Shutdown(error)
}

type RemoteConnection struct {
	local         *Peer
	remote        *Peer
	remoteTCPAddr string
}

type LocalConnection struct {
	sync.RWMutex
	RemoteConnection
<<<<<<< HEAD
	TCPConn       *net.TCPConn
	tcpSender     TCPSender
	remoteUDPAddr *net.UDPAddr
	established   bool
	stackFrag     bool
	effectivePMTU int
	SessionKey    *[32]byte
	heartbeat     *time.Ticker
	fragTest      *time.Ticker
	forwardChan   chan<- *ForwardedFrame
	forwardChanDF chan<- *ForwardedFrame
	stopForward   chan<- interface{}
	stopForwardDF chan<- interface{}
	verifyPMTU    chan<- int
	Decryptor     Decryptor
	Router        *Router
	UID           uint64
	queryChan     chan<- *ConnectionInteraction
=======
	TCPConn           *net.TCPConn
	tcpSender         TCPSender
	remoteUDPAddr     *net.UDPAddr
	established       bool
	receivedHeartbeat bool
	stackFrag         bool
	effectivePMTU     int
	SessionKey        *[32]byte
	heartbeat         *time.Ticker
	fetchAll          *time.Ticker
	fragTest          *time.Ticker
	forwardChan       chan<- *ForwardedFrame
	forwardChanDF     chan<- *ForwardedFrame
	stopForward       chan<- interface{}
	stopForwardDF     chan<- interface{}
	verifyPMTU        chan<- int
	Decryptor         Decryptor
	Router            *Router
	UID               uint64
	queryChan         chan<- *ConnectionInteraction
>>>>>>> 36cb3c77
}

type ConnectionInteraction struct {
	Interaction
	payload interface{}
}

type Forwarder struct {
	conn            *LocalConnection
	ch              <-chan *ForwardedFrame
	stop            <-chan interface{}
	verifyPMTUTick  <-chan time.Time
	verifyPMTU      <-chan int
	pmtuVerifyCount uint
	enc             Encryptor
	udpSender       UDPSender
	maxPayload      int
	pmtuVerified    bool
	highestGoodPMTU int
	unverifiedPMTU  int
	lowestBadPMTU   int
}

type UDPPacket struct {
	Name   PeerName
	Packet []byte
	Sender *net.UDPAddr
}

type EthernetDecoder struct {
	eth     layers.Ethernet
	ip      layers.IPv4
	decoded []gopacket.LayerType
	parser  *gopacket.DecodingLayerParser
}

type MsgTooBigError struct {
	PMTU int // actual pmtu, i.e. what the kernel told us
}

type FrameTooBigError struct {
	EPMTU int // effective pmtu, i.e. what we tell packet senders
}

type UnknownPeersError struct {
}

type NameCollisionError struct {
	Name PeerName
}

type PacketDecodingError struct {
	Fatal bool
	Desc  string
}

type LocalAddress struct {
	ip      net.IP
	network *net.IPNet
}

type ForwardedFrame struct {
	srcPeer *Peer
	dstPeer *Peer
	frame   []byte
}

type Interaction struct {
	code       int
	resultChan chan<- interface{}
}

// UDPSender interface and implementations

type UDPSender interface {
	Send([]byte) error
	Shutdown() error
}

type SimpleUDPSender struct {
	conn    *LocalConnection
	udpConn *net.UDPConn
}

type RawUDPSender struct {
	ipBuf     gopacket.SerializeBuffer
	opts      gopacket.SerializeOptions
	udpHeader *layers.UDP
	socket    *net.IPConn
	conn      *LocalConnection
}

// TCPSender interface and implementations

type TCPSender interface {
	Send([]byte) error
}

type SimpleTCPSender struct {
	encoder *gob.Encoder
}

type EncryptedTCPSender struct {
	sync.RWMutex
	outerEncoder *gob.Encoder
	innerEncoder *gob.Encoder
	buffer       *bytes.Buffer
	conn         *LocalConnection
	msgCount     int
}

type EncryptedTCPMessage struct {
	Number int
	Body   []byte
}

// TCPReceiver interface and implementations

type TCPReceiver interface {
	Decode([]byte) ([]byte, error)
}

type SimpleTCPReceiver struct {
}

type EncryptedTCPReceiver struct {
	conn     *LocalConnection
	decoder  *gob.Decoder
	buffer   *bytes.Buffer
	msgCount int
}

// Encryptor interface and implementations

type Encryptor interface {
	FrameOverhead() int
	PacketOverhead() int
	IsEmpty() bool
	Bytes() []byte
	AppendFrame(*ForwardedFrame)
	TotalLen() int
}

type NonEncryptor struct {
	buf       []byte
	bufTail   []byte
	buffered  int
	prefixLen int
}

type NaClEncryptor struct {
	NonEncryptor
	buf       []byte
	offset    uint16
	nonce     *[24]byte
	nonceChan chan *[24]byte
	flags     uint16
	prefixLen int
	conn      *LocalConnection
	df        bool
}

// Decryptor interface and implementations

type FrameConsumer func(*LocalConnection, *net.UDPAddr, []byte, []byte, uint16, []byte) error

type Decryptor interface {
	IterateFrames(FrameConsumer, *UDPPacket) error
	ReceiveNonce([]byte)
	Shutdown()
}

type NonDecryptor struct {
	conn *LocalConnection
}

type NaClDecryptor struct {
	NonDecryptor
	instance   *NaClDecryptorInstance
	instanceDF *NaClDecryptorInstance
}

type NaClDecryptorInstance struct {
	nonce               *[24]byte
	previousNonce       *[24]byte
	usedOffsets         *bit.Set
	previousUsedOffsets *bit.Set
	highestOffsetSeen   uint16
	nonceChan           chan *[24]byte
}

// Packet capture/inject interfaces

type PacketSource interface {
	ReadPacket() ([]byte, error)
}

type PacketSink interface {
	WritePacket([]byte) error
}

type PacketSourceSink interface {
	PacketSource
	PacketSink
}<|MERGE_RESOLUTION|>--- conflicted
+++ resolved
@@ -43,26 +43,6 @@
 type LocalConnection struct {
 	sync.RWMutex
 	RemoteConnection
-<<<<<<< HEAD
-	TCPConn       *net.TCPConn
-	tcpSender     TCPSender
-	remoteUDPAddr *net.UDPAddr
-	established   bool
-	stackFrag     bool
-	effectivePMTU int
-	SessionKey    *[32]byte
-	heartbeat     *time.Ticker
-	fragTest      *time.Ticker
-	forwardChan   chan<- *ForwardedFrame
-	forwardChanDF chan<- *ForwardedFrame
-	stopForward   chan<- interface{}
-	stopForwardDF chan<- interface{}
-	verifyPMTU    chan<- int
-	Decryptor     Decryptor
-	Router        *Router
-	UID           uint64
-	queryChan     chan<- *ConnectionInteraction
-=======
 	TCPConn           *net.TCPConn
 	tcpSender         TCPSender
 	remoteUDPAddr     *net.UDPAddr
@@ -72,7 +52,6 @@
 	effectivePMTU     int
 	SessionKey        *[32]byte
 	heartbeat         *time.Ticker
-	fetchAll          *time.Ticker
 	fragTest          *time.Ticker
 	forwardChan       chan<- *ForwardedFrame
 	forwardChanDF     chan<- *ForwardedFrame
@@ -83,7 +62,6 @@
 	Router            *Router
 	UID               uint64
 	queryChan         chan<- *ConnectionInteraction
->>>>>>> 36cb3c77
 }
 
 type ConnectionInteraction struct {
