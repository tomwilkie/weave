package router

import (
	"bytes"
	"encoding/gob"
	"log"
	"time"
)

const (
	GossipInterval   = 3 * time.Second
	TopologyGossipCh = "topology"
)

type Gossip interface {
	// specific message from one peer to another
	// intermediate peers relay it using unicast topology.
	GossipUnicast(dstPeerName PeerName, buf []byte) error
	// send a message to every peer, relayed using broadcast topology.
	GossipBroadcast(buf []byte) error
}

type LifeCycle interface {
	OnAlive(name PeerName, uid uint64)
	OnDead(name PeerName, uid uint64)
}

type Gossiper interface {
	OnGossipUnicast(sender PeerName, msg []byte)
	OnGossipBroadcast(msg []byte)
	// Return state of everything we know; gets called periodically
	Gossip() []byte
	// merge in state and return "everything new I've just learnt",
	// or nil if nothing in the received message was new
	OnGossip(buf []byte) []byte
}

type GossipChannel struct {
	ourself  *LocalPeer
	name     string
	hash     uint32
	gossiper Gossiper
}

func logGossip(args ...interface{}) {
	log.Println(append(append([]interface{}{}, "[gossip]:"), args...)...)
}

func (router *Router) NewGossip(channelName string, g Gossiper) Gossip {
	channelHash := hash(channelName)
	channel := &GossipChannel{router.Ourself, channelName, channelHash, g}
	router.GossipChannels[channelHash] = channel
	return channel
}

func (router *Router) SendAllGossip() {
	for _, channel := range router.GossipChannels {
		channel.SendGossipMsg(channel.gossiper.Gossip())
	}
}

func (router *Router) SendAllGossipDown(conn Connection) {
	for _, channel := range router.GossipChannels {
		protocolMsg := channel.gossipMsg(channel.gossiper.Gossip())
		conn.(ProtocolSender).SendProtocolMsg(protocolMsg)
	}
}

func (conn *LocalConnection) handleGossip(payload []byte, onok func(*GossipChannel, PeerName, []byte, *gob.Decoder) error) error {
	decoder := gob.NewDecoder(bytes.NewReader(payload))
	var channelHash uint32
	if err := decoder.Decode(&channelHash); err != nil {
		return err
	}
	channel, found := conn.Router.GossipChannels[channelHash]
	if !found {
		// Don't close the connection on unknown gossip - maybe the sysadmin has
		// upgraded one node in the weave network and intends to do this one shortly.
		conn.log("[gossip] received unknown channel with hash", channelHash)
		return nil
	}
	var srcName PeerName
	if err := decoder.Decode(&srcName); err != nil {
		return err
	}
	if err := onok(channel, srcName, payload, decoder); err != nil {
		return err
	}
	return nil
}

func deliverGossipUnicast(channel *GossipChannel, srcName PeerName, origPayload []byte, dec *gob.Decoder) error {
	var destName PeerName
	if err := dec.Decode(&destName); err != nil {
		return err
	}
	if channel.ourself.Name == destName {
		var payload []byte
		if err := dec.Decode(&payload); err != nil {
			return err
		}
		channel.gossiper.OnGossipUnicast(srcName, payload)
	} else {
		channel.relayGossipUnicast(destName, origPayload)
	}
	return nil
}

func deliverGossipBroadcast(channel *GossipChannel, srcName PeerName, origPayload []byte, dec *gob.Decoder) error {
	var payload []byte
	if err := dec.Decode(&payload); err != nil {
		return err
	}
	channel.gossiper.OnGossipBroadcast(payload)
	return channel.relayGossipBroadcast(srcName, origPayload)
}

func deliverGossip(channel *GossipChannel, srcName PeerName, _ []byte, dec *gob.Decoder) error {
	var payload []byte
	if err := dec.Decode(&payload); err != nil {
		return err
	}
	if newBuf := channel.gossiper.OnGossip(payload); newBuf != nil {
		channel.SendGossipMsg(newBuf)
	}
	return nil
}

func (c *GossipChannel) SendGossipMsg(buf []byte) {
	protocolMsg := c.gossipMsg(buf)
	c.ourself.ForEachConnection(func(_ PeerName, conn Connection) {
		conn.(ProtocolSender).SendProtocolMsg(protocolMsg)
	})
}

func (c *GossipChannel) gossipMsg(buf []byte) ProtocolMsg {
	return ProtocolMsg{ProtocolGossip, GobEncode(c.hash, c.ourself.Name, buf)}
}

func (c *GossipChannel) GossipUnicast(dstPeerName PeerName, buf []byte) error {
	return c.relayGossipUnicast(dstPeerName, GobEncode(c.hash, c.ourself.Name, dstPeerName, buf))
}

func (c *GossipChannel) GossipBroadcast(buf []byte) error {
	return c.relayGossipBroadcast(c.ourself.Name, GobEncode(c.hash, c.ourself.Name, buf))
}

func (c *GossipChannel) relayGossipUnicast(dstPeerName PeerName, msg []byte) error {
	if relayPeerName, found := c.ourself.Router.Routes.Unicast(dstPeerName); !found {
		logGossip("unknown relay destination:", dstPeerName)
	} else if conn, found := c.ourself.ConnectionTo(relayPeerName); !found {
		logGossip("unable to find connection to relay peer", relayPeerName)
	} else {
		conn.(ProtocolSender).SendProtocolMsg(ProtocolMsg{ProtocolGossipUnicast, msg})
	}
	return nil
}

func (c *GossipChannel) relayGossipBroadcast(srcName PeerName, msg []byte) error {
	if srcPeer, found := c.ourself.Router.Peers.Fetch(srcName); !found {
		logGossip("unable to relay broadcast from unknown peer", srcName)
	} else {
		protocolMsg := ProtocolMsg{ProtocolGossipBroadcast, msg}
		for _, conn := range c.ourself.NextBroadcastHops(srcPeer) {
			conn.SendProtocolMsg(protocolMsg)
		}
	}
<<<<<<< HEAD
}

func (router *Router) NotifyAlive(peer *Peer) {
	for _, channel := range router.GossipChannels {
		if lifecycler, ok := channel.gossiper.(LifeCycle); ok {
			lifecycler.OnAlive(peer.Name, peer.UID)
		}
	}
}

func (router *Router) NotifyDead(peer *Peer) {
	for _, channel := range router.GossipChannels {
		if lifecycler, ok := channel.gossiper.(LifeCycle); ok {
			lifecycler.OnDead(peer.Name, peer.UID)
		}
	}
=======
	return nil
>>>>>>> 723202cb
}<|MERGE_RESOLUTION|>--- conflicted
+++ resolved
@@ -165,7 +165,7 @@
 			conn.SendProtocolMsg(protocolMsg)
 		}
 	}
-<<<<<<< HEAD
+	return nil
 }
 
 func (router *Router) NotifyAlive(peer *Peer) {
@@ -182,7 +182,4 @@
 			lifecycler.OnDead(peer.Name, peer.UID)
 		}
 	}
-=======
-	return nil
->>>>>>> 723202cb
 }