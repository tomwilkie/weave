--- conflicted
+++ resolved
@@ -2,11 +2,7 @@
 
 const (
 	Protocol        = "weave"
-<<<<<<< HEAD
 	ProtocolVersion = 20
-=======
-	ProtocolVersion = 19
->>>>>>> fbf2208e
 )
 
 type ProtocolTag byte
