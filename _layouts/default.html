<!DOCTYPE html>
<html>

  <head>
    <meta charset='utf-8' />
    <meta http-equiv="X-UA-Compatible" content="chrome=1" />
    <meta name="description" content="weave : The Docker Network" />

    <link rel="stylesheet" type="text/css" media="screen" href="stylesheets/stylesheet.css">

    <title>weave {% if page.title %} | {{ page.title }} {% endif %}</title>
  </head>

  <body>
    <!-- HEADER -->
    <div id="header_wrap" class="outer">
        <header class="inner">
          <a id="forkme_banner" href="https://github.com/zettio/weave">View on GitHub</a>

          <h1 id="project_title">weave</h1>
          <h2 id="project_tagline">The Docker Network</h2>

        </header>
    </div>

<<<<<<< HEAD
    <header>
      <div class="container">
        <h1>Weave</h1>
        <h2>The Docker Network</h2>
      </div>
    </header>

    <div class="container">
      <section id="main_content">
=======
    <!-- MAIN CONTENT -->
    <div id="main_content_wrap" class="outer">
      <section id="main_content" class="inner">
>>>>>>> ac489c83
        {{ content }}
      </section>
    </div>

    <!-- FOOTER  -->
    <div id="footer_wrap" class="outer">
      <footer class="inner">
        
      </footer>
    </div>

    

  </body>
</html><|MERGE_RESOLUTION|>--- conflicted
+++ resolved
@@ -23,21 +23,9 @@
         </header>
     </div>
 
-<<<<<<< HEAD
-    <header>
-      <div class="container">
-        <h1>Weave</h1>
-        <h2>The Docker Network</h2>
-      </div>
-    </header>
-
-    <div class="container">
-      <section id="main_content">
-=======
     <!-- MAIN CONTENT -->
     <div id="main_content_wrap" class="outer">
       <section id="main_content" class="inner">
->>>>>>> ac489c83
         {{ content }}
       </section>
     </div>
